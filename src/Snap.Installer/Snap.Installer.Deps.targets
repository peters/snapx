<Project>
    <ItemGroup>
<<<<<<< HEAD
        <PackageReference Include="Avalonia" Version="0.9.7" />
        <PackageReference Include="Avalonia.Desktop" Version="0.9.7" />
=======
        <PackageReference Include="Avalonia" Version="0.9.9" />
        <PackageReference Include="Avalonia.Desktop" Version="0.9.9" />
>>>>>>> abaa4af2
        <PackageReference Include="Avalonia.ReactiveUI" Version="0.9.9" />
        <PackageReference Include="LightInject" Version="6.3.2" />
        <PackageReference Include="NLog" Version="4.7.0" />
    </ItemGroup>
</Project><|MERGE_RESOLUTION|>--- conflicted
+++ resolved
@@ -1,12 +1,7 @@
 <Project>
     <ItemGroup>
-<<<<<<< HEAD
-        <PackageReference Include="Avalonia" Version="0.9.7" />
-        <PackageReference Include="Avalonia.Desktop" Version="0.9.7" />
-=======
         <PackageReference Include="Avalonia" Version="0.9.9" />
         <PackageReference Include="Avalonia.Desktop" Version="0.9.9" />
->>>>>>> abaa4af2
         <PackageReference Include="Avalonia.ReactiveUI" Version="0.9.9" />
         <PackageReference Include="LightInject" Version="6.3.2" />
         <PackageReference Include="NLog" Version="4.7.0" />
