--- conflicted
+++ resolved
@@ -1,13 +1,8 @@
 <Project>
     <ItemGroup>
-        <PackageReference Include="Avalonia" Version="0.9.4" />
-<<<<<<< HEAD
-        <PackageReference Include="Avalonia.Desktop" Version="0.9.4" />
+        <PackageReference Include="Avalonia" Version="0.9.6" />
+        <PackageReference Include="Avalonia.Desktop" Version="0.9.6" />
         <PackageReference Include="Avalonia.ReactiveUI" Version="0.9.6" />
-=======
-        <PackageReference Include="Avalonia.Desktop" Version="0.9.6" />
-        <PackageReference Include="Avalonia.ReactiveUI" Version="0.9.4" />
->>>>>>> 98a43947
         <PackageReference Include="LightInject" Version="6.3.2" />
         <PackageReference Include="NLog" Version="4.7.0" />
     </ItemGroup>
